--- conflicted
+++ resolved
@@ -1,9 +1,4 @@
-<<<<<<< HEAD
-#!/bin/sh
-
-=======
 #!/bin/bash
->>>>>>> 55cc860b
 set -e
 
 echo Building tf-serving with pic
