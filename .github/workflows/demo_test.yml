name: Demo Test

# Controls when the action will run. Triggers the workflow on push or pull request
on: [push, pull_request]

env:
  nap_time: 60


jobs:
  C_cpp_rust_golang_embedded_mode_support_test:
    runs-on: ubuntu-18.04
    steps:
    - uses: actions/checkout@v1
      with:
        submodules: true

    - name: Get occlum version
      run: echo "OCCLUM_VERSION=$(grep "Version =" src/pal/include/occlum_version.h |  awk '{print $4}')" >> $GITHUB_ENV

    - name: Create container
      run: docker run -itd --name=language_support_test -v $GITHUB_WORKSPACE:/root/occlum occlum/occlum:${{ env.OCCLUM_VERSION }}-ubuntu18.04

    - name: Build dependencies
      run: docker exec language_support_test bash -c "cd /root/occlum; make submodule"

    - name: Make install
      run: docker exec language_support_test bash -c "cd /root/occlum; OCCLUM_RELEASE_BUILD=1 make install"

    - name: C test
      run: docker exec language_support_test bash -c "cd /root/occlum/demos/hello_c && make;
            occlum new occlum_instance;
            cp hello_world occlum_instance/image/bin;
            cd occlum_instance && SGX_MODE=SIM occlum build;
            occlum run /bin/hello_world"

    - name: C with encrypted image test
      run: docker exec language_support_test bash -c "cd /root/occlum/demos/hello_c && make;
            rm -rf occlum_instance && occlum new occlum_instance;
            occlum gen-image-key occlum_instance/image_key;
            cp hello_world occlum_instance/image/bin;
            cd occlum_instance && SGX_MODE=SIM occlum build --image-key ./image_key --buildin-image-key;
            occlum run /bin/hello_world"

    - name: C++ test
      run: docker exec language_support_test bash -c "cd /root/occlum/demos/hello_cc && make;
            occlum new occlum_instance;
            cp hello_world occlum_instance/image/bin;
            cd occlum_instance && SGX_MODE=SIM occlum build;
            occlum run /bin/hello_world"

    - name: Rust test
      run: docker exec language_support_test bash -c "cd /root/occlum/demos/rust && SGX_MODE=SIM ./run_rust_demo_on_occlum.sh"

    - name: Embedded mode test
      run: docker exec language_support_test bash -c "cd /root/occlum/demos/embedded_mode && SGX_MODE=SIM make;
            SGX_MODE=SIM make test"

    - name: Go Server set up and run
      run: docker exec language_support_test bash -c "cd /root/occlum/demos/golang/web_server && occlum-go get -u -v github.com/gin-gonic/gin;
            occlum-go build -o web_server ./web_server.go;
            SGX_MODE=SIM ./run_golang_on_occlum.sh" &
    - name: Curl test
      run: |
        sleep ${{ env.nap_time }};
        docker exec language_support_test bash -c "curl http://127.0.0.1:8090/ping"

    - name: Set up Golang grpc pingpong test
      run: docker exec language_support_test bash -c "cd /root/occlum/demos/golang/grpc_pingpong && ./prepare_ping_pong.sh"

    - name: Start Golang grpc pingpong server
      run: docker exec language_support_test bash -c "cd /root/occlum/demos/golang/grpc_pingpong && SGX_MODE=SIM ./run_pong_on_occlum.sh" &

    - name: Run Golang grpc ping test
      run: |
        sleep ${{ env.nap_time }};
        docker exec language_support_test bash -c "cd /root/occlum/demos/golang/grpc_pingpong && SGX_MODE=SIM ./run_ping_on_occlum.sh" &

    - name: Run Golang sqlite test
      run: docker exec language_support_test bash -c "cd /root/occlum/demos/golang/go_sqlite/ && SGX_MODE=SIM ./run_go_sqlite_demo.sh"

  # TODO: Add Java web server test
  Java_support_test:
    runs-on: ubuntu-18.04
    steps:
    - uses: actions/checkout@v1
      with:
        submodules: true

    - name: Get occlum version
      run: echo "OCCLUM_VERSION=$(grep "Version =" src/pal/include/occlum_version.h |  awk '{print $4}')" >> $GITHUB_ENV

    - name: Create container
      run: docker run -itd --name=java_support_test -v $GITHUB_WORKSPACE:/root/occlum occlum/occlum:${{ env.OCCLUM_VERSION }}-ubuntu18.04

    - name: Build dependencies
      run: docker exec java_support_test bash -c "cd /root/occlum; make submodule"

    - name: Make install
      run: docker exec java_support_test bash -c "cd /root/occlum; OCCLUM_RELEASE_BUILD=1 make install"

    - name: Compile Java
      run: docker exec java_support_test bash -c "cd /root/occlum/demos/java && occlum-javac ./hello_world/Main.java"

    - name: Run hello world
      run: docker exec java_support_test bash -c "cd /root/occlum/demos/java && SGX_MODE=SIM ./run_java_on_occlum.sh hello" &

  Fish_test:
    runs-on: ubuntu-18.04
    steps:
    - uses: actions/checkout@v1
      with:
        submodules: true

    - name: Get occlum version
      run: echo "OCCLUM_VERSION=$(grep "Version =" src/pal/include/occlum_version.h |  awk '{print $4}')" >> $GITHUB_ENV

    - name: Create container
      run: docker run -itd --name=fish_test -v $GITHUB_WORKSPACE:/root/occlum occlum/occlum:${{ env.OCCLUM_VERSION }}-ubuntu18.04

    - name: Build dependencies
      run: docker exec fish_test bash -c "cd /root/occlum; make submodule"

    - name: Make install
      run: docker exec fish_test bash -c "cd /root/occlum; OCCLUM_RELEASE_BUILD=1 make install"

    - name: Build Fish dependencies
      run: docker exec fish_test bash -c "cd /root/occlum/demos/fish && ./download_and_build.sh"

    - name: Run Fish test
      run: docker exec fish_test bash -c "cd /root/occlum/demos/fish && SGX_MODE=SIM ./run_fish_test.sh" &

    - name: Run Fish process rlimit test
      run: docker exec fish_test bash -c "cd /root/occlum/demos/fish && SGX_MODE=SIM ./run_per_process_config_test.sh" &

  Bazel_test:
    runs-on: ubuntu-18.04
    steps:
    - uses: actions/checkout@v1
      with:
        submodules: true

    - name: Get occlum version
      run: echo "OCCLUM_VERSION=$(grep "Version =" src/pal/include/occlum_version.h |  awk '{print $4}')" >> $GITHUB_ENV

    - name: Create container
      run: docker run -itd --name=hello_bazel_test -v $GITHUB_WORKSPACE:/root/occlum occlum/occlum:${{ env.OCCLUM_VERSION }}-ubuntu18.04

    - name: Build dependencies
      run: docker exec hello_bazel_test bash -c "cd /root/occlum; make submodule"

    - name: Make install
      run: docker exec hello_bazel_test bash -c "cd /root/occlum; OCCLUM_RELEASE_BUILD=1 make install"

    - name: Install bazel
      run: docker exec hello_bazel_test bash -c "cd /root/occlum/demos/hello_bazel && wget https://github.com/bazelbuild/bazel/releases/download/3.2.0/bazel-3.2.0-installer-linux-x86_64.sh;
              chmod +x bazel-3.2.0-installer-linux-x86_64.sh;
              ./bazel-3.2.0-installer-linux-x86_64.sh"

    - name: Build bazel dependencies
      run: docker exec hello_bazel_test bash -c "cd /root/occlum/demos/hello_bazel && ./build_bazel_sample.sh"

    - name: Test bazel
      run: docker exec hello_bazel_test bash -c "cd /root/occlum/demos/hello_bazel && occlum new occlum_instance;
            cp examples/cpp-tutorial/stage3/bazel-bin/main/hello-world occlum_instance/image/bin;
            cd occlum_instance && SGX_MODE=SIM occlum build;
            occlum run /bin/hello-world"


  Https_server_test:
    runs-on: ubuntu-18.04
    steps:
    - uses: actions/checkout@v1
      with:
        submodules: true

    - name: Get occlum version
      run: echo "OCCLUM_VERSION=$(grep "Version =" src/pal/include/occlum_version.h |  awk '{print $4}')" >> $GITHUB_ENV

    - name: Create container
      run: docker run -itd --name=https_test -v $GITHUB_WORKSPACE:/root/occlum occlum/occlum:${{ env.OCCLUM_VERSION }}-ubuntu18.04

    - name: Build dependencies
      run: docker exec https_test bash -c "cd /root/occlum; make submodule"

    - name: Make install
      run: docker exec https_test bash -c "cd /root/occlum; OCCLUM_RELEASE_BUILD=y make install"

    - name: Build https server dependencies
      run: docker exec https_test bash -c "cd /root/occlum/demos/https_server && ./download_and_build_mongoose.sh"

    - name: Run https server
      run: docker exec https_test bash -c "cd /root/occlum/demos/https_server && SGX_MODE=SIM ./run_https_server_in_occlum.sh" &

    - name: Curl test
      run: |
        sleep ${{ env.nap_time }};
        docker exec https_test bash -c "curl -k https://127.0.0.1:8443"


  Local_attestation_test:
    runs-on: ubuntu-18.04
    steps:
    - uses: actions/checkout@v1
      with:
        submodules: true

    - name: Get occlum version
      run: echo "OCCLUM_VERSION=$(grep "Version =" src/pal/include/occlum_version.h |  awk '{print $4}')" >> $GITHUB_ENV

    - name: Create container
      run: docker run -itd --name=la_test -v $GITHUB_WORKSPACE:/root/occlum occlum/occlum:${{ env.OCCLUM_VERSION }}-ubuntu18.04

    - name: Build dependencies
      run: docker exec la_test bash -c "cd /root/occlum; make submodule"

    - name: Make install
      run: docker exec la_test bash -c "cd /root/occlum; OCCLUM_RELEASE_BUILD=1 make install"

    - name: Build LA dependencies
      run: docker exec la_test bash -c "cd /root/occlum/demos/local_attestation && ./download_src_and_build_deps.sh"

    - name: Run LA test
      run: docker exec la_test bash -c "cd /root/occlum/demos/local_attestation && SGX_MODE=SIM make;
              SGX_MODE=SIM make test"


  Sqlite_test:
    runs-on: ubuntu-18.04
    steps:
    - uses: actions/checkout@v1
      with:
        submodules: true

    - name: Get occlum version
      run: echo "OCCLUM_VERSION=$(grep "Version =" src/pal/include/occlum_version.h |  awk '{print $4}')" >> $GITHUB_ENV

    - name: Create container
      run: docker run -itd --name=sqlite_test -v $GITHUB_WORKSPACE:/root/occlum occlum/occlum:${{ env.OCCLUM_VERSION }}-ubuntu18.04

    - name: Build dependencies
      run: docker exec sqlite_test bash -c "cd /root/occlum; make submodule"

    - name: Make install
      run: docker exec sqlite_test bash -c "cd /root/occlum; OCCLUM_RELEASE_BUILD=1 make install"

    - name: Build sqlite dependencies
      run: docker exec sqlite_test bash -c "cd /root/occlum/demos/sqlite && ./download_and_build_sqlite.sh"

    - name: Run sqlite test
      run: docker exec sqlite_test bash -c "cd /root/occlum/demos/sqlite && SGX_MODE=SIM ./run_sqlite_on_occlum.sh"


  Xgboost_test:
    runs-on: ubuntu-18.04
    steps:
    - uses: actions/checkout@v1
      with:
        submodules: true

    - name: Get occlum version
      run: echo "OCCLUM_VERSION=$(grep "Version =" src/pal/include/occlum_version.h |  awk '{print $4}')" >> $GITHUB_ENV

    - name: Create container
      run: docker run -itd --name=xgboost_test -v $GITHUB_WORKSPACE:/root/occlum occlum/occlum:${{ env.OCCLUM_VERSION }}-ubuntu18.04

    - name: Build dependencies
      run: docker exec xgboost_test bash -c "cd /root/occlum; make submodule"

    - name: Make install
      run: docker exec xgboost_test bash -c "cd /root/occlum; OCCLUM_RELEASE_BUILD=1 make install"

    - name: Build xgboost dependencies
      run: docker exec xgboost_test bash -c "cd /root/occlum/demos/xgboost && ./download_and_build_xgboost.sh"

    - name: Run xgboost test
      run: docker exec xgboost_test bash -c "cd /root/occlum/demos/xgboost && SGX_MODE=SIM make test"

    - name: Run xgboost cluster test
      run: docker exec xgboost_test bash -c "cd /root/occlum/demos/xgboost && SGX_MODE=SIM make test-local-cluster"


  Tensorflow_lite_test:
    runs-on: ubuntu-18.04
    steps:
    - uses: actions/checkout@v1
      with:
        submodules: true

    - name: Get occlum version
      run: echo "OCCLUM_VERSION=$(grep "Version =" src/pal/include/occlum_version.h |  awk '{print $4}')" >> $GITHUB_ENV

    - name: Create container
      run: docker run -itd --name=tflite_test -v $GITHUB_WORKSPACE:/root/occlum occlum/occlum:${{ env.OCCLUM_VERSION }}-ubuntu18.04

    - name: Build dependencies
      run: docker exec tflite_test bash -c "cd /root/occlum; make submodule"

    - name: Make install
      run: docker exec tflite_test bash -c "cd /root/occlum; OCCLUM_RELEASE_BUILD=y make install"

    - name: Build Tensorflow-lite dependencies
      run: docker exec tflite_test bash -c "cd /root/occlum/demos/tensorflow_lite && ./download_and_build_tflite.sh"

    - name: Run Tensorflow-lite demo
      run: docker exec tflite_test bash -c "cd /root/occlum/demos/tensorflow_lite && SGX_MODE=SIM ./run_tflite_in_occlum.sh demo"

    - name: Run Tensorflow-lite benchmark
      run: docker exec tflite_test bash -c "cd /root/occlum/demos/tensorflow_lite && SGX_MODE=SIM ./run_tflite_in_occlum.sh benchmark"


# Below tests needs test image to run faster
  Grpc_test:
    runs-on: ubuntu-18.04
    steps:
    - uses: actions/checkout@v1
      with:
        submodules: true

    - name: Create container
      run: docker run -itd --name=grpc_test -v $GITHUB_WORKSPACE:/root/occlum occlumbackup/occlum:latest-ubuntu18.04-grpc

    - name: Build dependencies
      run: docker exec grpc_test bash -c "cd /root/occlum; make submodule"

    - name: Make install
      run: docker exec grpc_test bash -c "cd /root/occlum; OCCLUM_RELEASE_BUILD=y make install"

    - name: Prepare grpc sample project
      run: docker exec grpc_test bash -c "cd /root/demos/grpc && ./prepare_client_server.sh"

    - name: Run grpc server
      run: docker exec grpc_test bash -c "cd /root/demos/grpc && SGX_MODE=SIM ./run_server_on_occlum.sh" &

    - name: Run grpc client
      run: |
        sleep ${{ env.nap_time }};
        docker exec grpc_test bash -c "cd /root/demos/grpc && SGX_MODE=SIM ./run_client_on_occlum.sh"


  Openvino_test:
    runs-on: ubuntu-18.04
    steps:
    - uses: actions/checkout@v1
      with:
        submodules: true

    - name: Create container
      run: docker run -itd --name=openvino_test -v $GITHUB_WORKSPACE:/root/occlum occlumbackup/occlum:latest-ubuntu18.04-openvino

    - name: Build dependencies
      run: docker exec openvino_test bash -c "cd /root/occlum; make submodule"

    - name: Make install
      run: docker exec openvino_test bash -c "cd /root/occlum; OCCLUM_RELEASE_BUILD=y make install"

    - name: Run openVINO benchmark
      run: docker exec openvino_test bash -c "cd /root/demos/openvino && SGX_MODE=SIM ./run_benchmark_on_occlum.sh"


  # Python test also needs its own image because in Alpine environment, modules are built locally and consumes a lot of time.
  Python_support_test:
    runs-on: ubuntu-18.04
    steps:
    - uses: actions/checkout@v1
      with:
        submodules: true
    - name: Create container
      run: docker run -itd --name=python_support_test -v $GITHUB_WORKSPACE:/root/occlum occlumbackup/occlum:latest-ubuntu18.04-python

    - name: Build dependencies
      run: docker exec python_support_test bash -c "cd /root/occlum; make submodule"

    - name: Make install
      run: docker exec python_support_test bash -c "cd /root/occlum; OCCLUM_RELEASE_BUILD=1 make install"

    - name: Run python support test
      run: docker exec python_support_test bash -c "cd /root/occlum/demos/python; SGX_MODE=SIM ./run_python_on_occlum.sh"

    - name: Check result
      run: docker exec python_support_test bash -c "cd /root/occlum/demos/python/occlum_instance; cat smvlight.dat"

<<<<<<< HEAD
  # Redis test
  Redis_support_test:
=======
   flink_test:
>>>>>>> ee5406b5
    runs-on: ubuntu-18.04
    steps:
    - uses: actions/checkout@v1
      with:
        submodules: true

    - name: Get occlum version
      run: echo "OCCLUM_VERSION=$(grep "Version =" src/pal/include/occlum_version.h |  awk '{print $4}')" >> $GITHUB_ENV

    - name: Create container
<<<<<<< HEAD
      run: docker run -itd --name=redis_support_test -v $GITHUB_WORKSPACE:/root/occlum occlum/occlum:${{ env.OCCLUM_VERSION }}-ubuntu18.04

    - name: Build dependencies
      run: docker exec redis_support_test bash -c "cd /root/occlum; make submodule"

    - name: Make install
      run: docker exec redis_support_test bash -c "cd /root/occlum; OCCLUM_RELEASE_BUILD=1 make install"

    - name: download and build redis
      run: docker exec redis_support_test bash -c "cd /root/occlum/demos/redis; ./download_and_build_redis.sh"

    - name: Run redis benchmark
      run: docker exec redis_support_test bash -c "cd /root/occlum/demos/redis; SGX_MODE=SIM ./benchmark.sh"

    - name: Restart the container
      run: |
        sleep ${{ env.nap_time }};
        docker restart redis_support_test

    - name: download and build redis with glibc
      run: docker exec redis_support_test bash -c "cd /root/occlum/demos/redis; ./download_and_build_redis_glibc.sh"

    - name: Run redis benchmark
      run: docker exec redis_support_test bash -c "cd /root/occlum/demos/redis; SGX_MODE=SIM ./benchmark_glibc.sh"
=======
      run: docker run -itd --name=flink_test -v $GITHUB_WORKSPACE:/root/occlum occlum/occlum:${{ env.OCCLUM_VERSION }}-ubuntu18.04

    - name: Build dependencies
      run: docker exec flink_test bash -c "cd /root/occlum; make submodule"

    - name: Make install
      run: docker exec flink_test bash -c "cd /root/occlum; OCCLUM_RELEASE_BUILD=y make install"

    - name: Download flink
      run: docker exec flink_test bash -c "cd /root/occlum/demos/flink && ./download_flink.sh"

    - name: Run jobmanager on host
      run: docker exec flink_test bash -c "cd /root/occlum/demos/flink && SGX_MODE=SIM ./run_flink_webserver_on_host.sh"

    - name: Run flink taskmanager
      sleep ${{ env.nap_time }};
      run: docker exec flink_test bash -c "cd /root/occlum/demos/flink && SGX_MODE=SIM ./run_flink_on_occlum_glibc.sh tm"
    - name: Run flink task
      run: docker exec flink_test bash -c "cd /root/occlum/demos/flink && SGX_MODE=SIM ./run_flink_on_occlum_glibc.sh task"
>>>>>>> ee5406b5
<|MERGE_RESOLUTION|>--- conflicted
+++ resolved
@@ -380,23 +380,18 @@
     - name: Check result
       run: docker exec python_support_test bash -c "cd /root/occlum/demos/python/occlum_instance; cat smvlight.dat"
 
-<<<<<<< HEAD
   # Redis test
   Redis_support_test:
-=======
-   flink_test:
->>>>>>> ee5406b5
-    runs-on: ubuntu-18.04
-    steps:
-    - uses: actions/checkout@v1
-      with:
-        submodules: true
-
-    - name: Get occlum version
-      run: echo "OCCLUM_VERSION=$(grep "Version =" src/pal/include/occlum_version.h |  awk '{print $4}')" >> $GITHUB_ENV
-
-    - name: Create container
-<<<<<<< HEAD
+    runs-on: ubuntu-18.04
+    steps:
+    - uses: actions/checkout@v1
+      with:
+        submodules: true
+
+    - name: Get occlum version
+      run: echo "OCCLUM_VERSION=$(grep "Version =" src/pal/include/occlum_version.h |  awk '{print $4}')" >> $GITHUB_ENV
+
+    - name: Create container
       run: docker run -itd --name=redis_support_test -v $GITHUB_WORKSPACE:/root/occlum occlum/occlum:${{ env.OCCLUM_VERSION }}-ubuntu18.04
 
     - name: Build dependencies
@@ -415,13 +410,23 @@
       run: |
         sleep ${{ env.nap_time }};
         docker restart redis_support_test
-
     - name: download and build redis with glibc
       run: docker exec redis_support_test bash -c "cd /root/occlum/demos/redis; ./download_and_build_redis_glibc.sh"
 
     - name: Run redis benchmark
       run: docker exec redis_support_test bash -c "cd /root/occlum/demos/redis; SGX_MODE=SIM ./benchmark_glibc.sh"
-=======
+
+  flink_test:
+    runs-on: ubuntu-18.04
+    steps:
+    - uses: actions/checkout@v1
+      with:
+        submodules: true
+
+    - name: Get occlum version
+      run: echo "OCCLUM_VERSION=$(grep "Version =" src/pal/include/occlum_version.h |  awk '{print $4}')" >> $GITHUB_ENV
+
+    - name: Create container
       run: docker run -itd --name=flink_test -v $GITHUB_WORKSPACE:/root/occlum occlum/occlum:${{ env.OCCLUM_VERSION }}-ubuntu18.04
 
     - name: Build dependencies
@@ -439,6 +444,6 @@
     - name: Run flink taskmanager
       sleep ${{ env.nap_time }};
       run: docker exec flink_test bash -c "cd /root/occlum/demos/flink && SGX_MODE=SIM ./run_flink_on_occlum_glibc.sh tm"
+
     - name: Run flink task
       run: docker exec flink_test bash -c "cd /root/occlum/demos/flink && SGX_MODE=SIM ./run_flink_on_occlum_glibc.sh task"
->>>>>>> ee5406b5
